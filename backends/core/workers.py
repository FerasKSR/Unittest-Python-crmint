--- conflicted
+++ resolved
@@ -1279,7 +1279,6 @@
       self._enqueue(self.__class__.__name__, self._params, 0)
 
 
-<<<<<<< HEAD
 class BQToAppConversionAPI(BQWorker):
   """Worker that sends app conversions to App Conversion Tracking API."""
 
@@ -1394,7 +1393,8 @@
     if page_token:
       self._params['bq_page_token'] = page_token
       self._enqueue(self.__class__.__name__, self._params, 0)
-=======
+
+
 class AutoMLWorker(Worker):
   """Abstract AutoML worker."""
 
@@ -1501,5 +1501,4 @@
         self.log_info('AutoML operation completed successfully: %s', response)
     else:
       self.log_info('AutoML operation still running: %s', response)
-      self._enqueue('AutoMLWaiter', self._params, 60)
->>>>>>> 1aee0980
+      self._enqueue('AutoMLWaiter', self._params, 60)