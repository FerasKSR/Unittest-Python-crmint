--- conflicted
+++ resolved
@@ -434,8 +434,6 @@
   def _parse_accountid_from_propertyid(self):
     return self._params['property_id'].split('-')[1]
 
-  def _parse_accountid_from_propertyid(self, property_id):
-    return self._params['property_id'].split('-')[1]
 
 class GAToBQImporter(BQWorker, GAWorker):
   """Worker to load data into BQ from GA using Core Reporting API."""
@@ -630,12 +628,7 @@
     if self._params['account_id']:
       self._account_id = self._params['account_id']
     else:
-<<<<<<< HEAD
-      self._account_id = self._parse_accountid_from_propertyid(
-          self._params['property_id'])
-=======
       self._account_id = self._parse_accountid_from_propertyid()
->>>>>>> 26c99e9c
     self._file_name = self._params['csv_uri'].replace('gs:/', '')
     if self._params['max_uploads'] > 0 and self._params['delete_before']:
       self._delete_older(self._params['max_uploads'] - 1)
@@ -760,12 +753,7 @@
     if self._params['account_id']:
       self._account_id = self._params['account_id']
     else:
-<<<<<<< HEAD
-      self._account_id = self._parse_accountid_from_propertyid(
-          self._params['property_id'])
-=======
       self._account_id = self._parse_accountid_from_propertyid()
->>>>>>> 26c99e9c
     self._bq_setup()
     self._table.reload()
     self._ga_setup('v3')
